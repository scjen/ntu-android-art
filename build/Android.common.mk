--- conflicted
+++ resolved
@@ -158,344 +158,6 @@
 PARALLEL_ART_COMPILE_JOBS := -j8
 endif
 
-<<<<<<< HEAD
-DEX2OAT_SRC_FILES := \
-	src/dex2oat.cc
-
-OATDUMP_SRC_FILES := \
-	src/oatdump.cc
-
-LIBART_COMMON_SRC_FILES := \
-	src/atomic.cc.arm \
-	src/barrier.cc \
-	src/base/logging.cc \
-	src/base/mutex.cc \
-	src/base/stringpiece.cc \
-	src/base/stringprintf.cc \
-	src/base/timing_logger.cc \
-	src/base/unix_file/fd_file.cc \
-	src/base/unix_file/mapped_file.cc \
-	src/base/unix_file/null_file.cc \
-	src/base/unix_file/random_access_file_utils.cc \
-	src/base/unix_file/string_file.cc \
-	src/check_jni.cc \
-	src/class_linker.cc \
-	src/common_throws.cc \
-	src/compiled_method.cc \
-	src/compiler/driver/compiler_driver.cc \
-	src/compiler/llvm/runtime_support_llvm.cc \
-        src/compiler/stubs/portable/stubs.cc \
-        src/compiler/stubs/quick/stubs.cc \
-	src/debugger.cc \
-	src/dex_file.cc \
-	src/dex_file_verifier.cc \
-	src/dex_instruction.cc \
-	src/disassembler.cc \
-	src/disassembler_arm.cc \
-	src/disassembler_mips.cc \
-	src/disassembler_x86.cc \
-	src/elf_file.cc \
-	src/file_output_stream.cc \
-	src/gc/allocator/dlmalloc.cc \
-	src/gc/accounting/card_table.cc \
-	src/gc/accounting/heap_bitmap.cc \
-	src/gc/accounting/mod_union_table.cc \
-	src/gc/accounting/space_bitmap.cc \
-	src/gc/collector/garbage_collector.cc \
-	src/gc/collector/mark_sweep.cc \
-	src/gc/collector/partial_mark_sweep.cc \
-	src/gc/collector/sticky_mark_sweep.cc \
-	src/gc/heap.cc \
-	src/gc/space/dlmalloc_space.cc \
-	src/gc/space/image_space.cc \
-	src/gc/space/large_object_space.cc \
-	src/gc/space/space.cc \
-	src/hprof/hprof.cc \
-	src/image.cc \
-	src/image_writer.cc \
-	src/indirect_reference_table.cc \
-	src/instrumentation.cc \
-	src/intern_table.cc \
-	src/interpreter/interpreter.cc \
-	src/jdwp/jdwp_event.cc \
-	src/jdwp/jdwp_expand_buf.cc \
-	src/jdwp/jdwp_handler.cc \
-	src/jdwp/jdwp_main.cc \
-	src/jdwp/jdwp_request.cc \
-	src/jdwp/jdwp_socket.cc \
-	src/jdwp/object_registry.cc \
-	src/jni_internal.cc \
-	src/jobject_comparator.cc \
-	src/locks.cc \
-	src/mem_map.cc \
-	src/memory_region.cc \
-	src/mirror/abstract_method.cc \
-	src/mirror/array.cc \
-	src/mirror/class.cc \
-	src/mirror/dex_cache.cc \
-	src/mirror/field.cc \
-	src/mirror/object.cc \
-	src/mirror/stack_trace_element.cc \
-	src/mirror/string.cc \
-	src/mirror/throwable.cc \
-	src/monitor.cc \
-	src/native/dalvik_system_DexFile.cc \
-	src/native/dalvik_system_VMDebug.cc \
-	src/native/dalvik_system_VMRuntime.cc \
-	src/native/dalvik_system_VMStack.cc \
-	src/native/dalvik_system_Zygote.cc \
-	src/native/java_lang_Class.cc \
-	src/native/java_lang_Object.cc \
-	src/native/java_lang_Runtime.cc \
-	src/native/java_lang_String.cc \
-	src/native/java_lang_System.cc \
-	src/native/java_lang_Thread.cc \
-	src/native/java_lang_Throwable.cc \
-	src/native/java_lang_VMClassLoader.cc \
-	src/native/java_lang_reflect_Array.cc \
-	src/native/java_lang_reflect_Constructor.cc \
-	src/native/java_lang_reflect_Field.cc \
-	src/native/java_lang_reflect_Method.cc \
-	src/native/java_lang_reflect_Proxy.cc \
-	src/native/java_util_concurrent_atomic_AtomicLong.cc \
-	src/native/org_apache_harmony_dalvik_ddmc_DdmServer.cc \
-	src/native/org_apache_harmony_dalvik_ddmc_DdmVmInternal.cc \
-	src/native/sun_misc_Unsafe.cc \
-	src/oat.cc \
-	src/oat/utils/arm/assembler_arm.cc \
-	src/oat/utils/arm/managed_register_arm.cc \
-	src/oat/utils/assembler.cc \
-	src/oat/utils/mips/assembler_mips.cc \
-	src/oat/utils/mips/managed_register_mips.cc \
-	src/oat/utils/x86/assembler_x86.cc \
-	src/oat/utils/x86/managed_register_x86.cc \
-	src/oat_file.cc \
-	src/oat_writer.cc \
-	src/offsets.cc \
-	src/os_linux.cc \
-	src/primitive.cc \
-	src/reference_table.cc \
-	src/reflection.cc \
-	src/runtime.cc \
-	src/runtime_support.cc \
-	src/signal_catcher.cc \
-	src/stack.cc \
-	src/thread.cc \
-	src/thread_list.cc \
-	src/thread_pool.cc \
-	src/throw_location.cc \
-	src/trace.cc \
-	src/utf.cc \
-	src/utils.cc \
-	src/vector_output_stream.cc \
-	src/verifier/dex_gc_map.cc \
-	src/verifier/instruction_flags.cc \
-	src/verifier/method_verifier.cc \
-	src/verifier/reg_type.cc \
-	src/verifier/reg_type_cache.cc \
-	src/verifier/register_line.cc \
-	src/well_known_classes.cc \
-	src/zip_archive.cc
-
-LIBART_COMMON_SRC_FILES += \
-	src/oat/runtime/context.cc \
-	src/oat/runtime/support_alloc.cc \
-	src/oat/runtime/support_cast.cc \
-	src/oat/runtime/support_deoptimize.cc \
-	src/oat/runtime/support_dexcache.cc \
-	src/oat/runtime/support_field.cc \
-	src/oat/runtime/support_fillarray.cc \
-	src/oat/runtime/support_instrumentation.cc \
-	src/oat/runtime/support_invoke.cc \
-	src/oat/runtime/support_jni.cc \
-	src/oat/runtime/support_locks.cc \
-	src/oat/runtime/support_math.cc \
-	src/oat/runtime/support_proxy.cc \
-	src/oat/runtime/support_stubs.cc \
-	src/oat/runtime/support_thread.cc \
-	src/oat/runtime/support_throw.cc \
-	src/oat/runtime/support_interpreter.cc
-
-ifeq ($(ART_SEA_IR_MODE),true)
-LIBART_COMMON_SRC_FILES += \
-	src/compiler/sea_ir/sea.cc \
-	src/compiler/sea_ir/instruction_tools.cc
-endif
-
-LIBART_TARGET_SRC_FILES := \
-	$(LIBART_COMMON_SRC_FILES) \
-	src/base/logging_android.cc \
-	src/jdwp/jdwp_adb.cc \
-	src/monitor_android.cc \
-	src/runtime_android.cc \
-	src/thread_android.cc
-
-ifeq ($(TARGET_ARCH),arm)
-LIBART_TARGET_SRC_FILES += \
-	src/oat/runtime/arm/context_arm.cc.arm \
-	src/oat/runtime/arm/oat_support_entrypoints_arm.cc \
-	src/oat/runtime/arm/runtime_support_arm.S
-else # TARGET_ARCH != arm
-ifeq ($(TARGET_ARCH),x86)
-LIBART_TARGET_SRC_FILES += \
-	src/oat/runtime/x86/context_x86.cc \
-	src/oat/runtime/x86/oat_support_entrypoints_x86.cc \
-	src/oat/runtime/x86/runtime_support_x86.S
-else # TARGET_ARCH != x86
-ifeq ($(TARGET_ARCH),mips)
-LIBART_TARGET_SRC_FILES += \
-	src/oat/runtime/mips/context_mips.cc \
-	src/oat/runtime/mips/oat_support_entrypoints_mips.cc \
-	src/oat/runtime/mips/runtime_support_mips.S
-else # TARGET_ARCH != mips
-$(error unsupported TARGET_ARCH=$(TARGET_ARCH))
-endif # TARGET_ARCH != mips
-endif # TARGET_ARCH != x86
-endif # TARGET_ARCH != arm
-
-ifeq ($(TARGET_ARCH),arm)
-LIBART_TARGET_SRC_FILES += src/thread_arm.cc
-else # TARGET_ARCH != arm
-ifeq ($(TARGET_ARCH),x86)
-LIBART_TARGET_SRC_FILES += src/thread_x86.cc
-else # TARGET_ARCH != x86
-ifeq ($(TARGET_ARCH),mips)
-LIBART_TARGET_SRC_FILES += src/thread_mips.cc
-else # TARGET_ARCH != mips
-$(error unsupported TARGET_ARCH=$(TARGET_ARCH))
-endif # TARGET_ARCH != mips
-endif # TARGET_ARCH != x86
-endif # TARGET_ARCH != arm
-
-LIBART_HOST_SRC_FILES := \
-	$(LIBART_COMMON_SRC_FILES) \
-	src/base/logging_linux.cc \
-	src/monitor_linux.cc \
-	src/runtime_linux.cc \
-	src/thread_linux.cc
-
-ifeq ($(HOST_ARCH),x86)
-LIBART_HOST_SRC_FILES += \
-	src/oat/runtime/x86/context_x86.cc \
-	src/oat/runtime/x86/oat_support_entrypoints_x86.cc \
-	src/oat/runtime/x86/runtime_support_x86.S
-else # HOST_ARCH != x86
-$(error unsupported HOST_ARCH=$(HOST_ARCH))
-endif # HOST_ARCH != x86
-
-ifeq ($(HOST_ARCH),x86)
-LIBART_HOST_SRC_FILES += src/thread_x86.cc
-else # HOST_ARCH != x86
-$(error unsupported HOST_ARCH=$(HOST_ARCH))
-endif # HOST_ARCH != x86
-
-
-LIBART_ENUM_OPERATOR_OUT_HEADER_FILES := \
-	src/base/mutex.h \
-	src/compiler/dex/compiler_enums.h \
-	src/dex_file.h \
-	src/dex_instruction.h \
-	src/gc/collector/gc_type.h \
-	src/gc/space/space.h \
-	src/gc/heap.h \
-	src/indirect_reference_table.h \
-	src/instruction_set.h \
-	src/invoke_type.h \
-	src/jdwp/jdwp.h \
-	src/jdwp/jdwp_constants.h \
-	src/locks.h \
-	src/mirror/class.h \
-	src/thread.h \
-	src/thread_state.h \
-	src/verifier/method_verifier.h
-
-LIBARTTEST_COMMON_SRC_FILES := \
-	test/ReferenceMap/stack_walk_refmap_jni.cc \
-	test/StackWalk/stack_walk_jni.cc
-
-TEST_COMMON_SRC_FILES := \
-	src/barrier_test.cc \
-	src/base/histogram_test.cc \
-	src/base/mutex_test.cc \
-	src/base/unix_file/fd_file_test.cc \
-	src/base/unix_file/mapped_file_test.cc \
-	src/base/unix_file/null_file_test.cc \
-	src/base/unix_file/random_access_file_utils_test.cc \
-	src/base/unix_file/string_file_test.cc \
-	src/class_linker_test.cc \
-	src/compiler/driver/compiler_driver_test.cc \
-	src/compiler/jni/jni_compiler_test.cc \
-	src/dex_file_test.cc \
-	src/dex_instruction_visitor_test.cc \
-	src/dex_method_iterator_test.cc \
-	src/elf_writer_test.cc \
-	src/exception_test.cc \
-	src/gc/accounting/space_bitmap_test.cc \
-	src/gc/heap_test.cc \
-	src/gc/space/space_test.cc \
-	src/gtest_test.cc \
-	src/image_test.cc \
-	src/indenter_test.cc \
-	src/indirect_reference_table_test.cc \
-	src/intern_table_test.cc \
-	src/jni_internal_test.cc \
-	src/mirror/dex_cache_test.cc \
-	src/mirror/object_test.cc \
-	src/oat/utils/arm/managed_register_arm_test.cc \
-	src/oat/utils/x86/managed_register_x86_test.cc \
-	src/oat_test.cc \
-	src/output_stream_test.cc \
-	src/reference_table_test.cc \
-	src/runtime_support_test.cc \
-	src/runtime_test.cc \
-	src/thread_pool_test.cc \
-	src/utils_test.cc \
-	src/verifier/method_verifier_test.cc \
-	src/verifier/reg_type_test.cc \
-	src/zip_archive_test.cc
-
-TEST_TARGET_SRC_FILES := \
-	$(TEST_COMMON_SRC_FILES)
-
-TEST_HOST_SRC_FILES := \
-	$(TEST_COMMON_SRC_FILES) \
-	src/oat/utils/x86/assembler_x86_test.cc
-
-# subdirectories of test/ which are used as inputs for gtests
-TEST_DEX_DIRECTORIES := \
-	AbstractMethod \
-	AllFields \
-	CreateMethodSignature \
-	ExceptionHandle \
-	Interfaces \
-	Main \
-	MyClass \
-	MyClassNatives \
-	Nested \
-	NonStaticLeafMethods \
-	ProtoCompare \
-	ProtoCompare2 \
-	StaticLeafMethods \
-	Statics \
-	StaticsFromCode \
-	XandY
-
-# subdirectories of test/ which are used with test-art-target-oat
-# Declare the simplest tests (Main, HelloWorld) first, the rest are alphabetical
-TEST_OAT_DIRECTORIES := \
-	Main \
-	HelloWorld \
-	\
-	ParallelGC \
-	ReferenceMap \
-	StackWalk \
-	ThreadStress
-
-# TODO: Enable when the StackWalk2 tests are passing
-#	StackWalk2 \
-
-=======
->>>>>>> 51c2467e
 ART_BUILD_TARGET := false
 ART_BUILD_HOST := false
 ART_BUILD_NDEBUG := false
